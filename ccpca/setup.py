--- conflicted
+++ resolved
@@ -34,26 +34,10 @@
 cpca_cpp_so = glob.glob('cpca_cpp*.so')[0]
 ccpca_cpp_so = glob.glob('ccpca_cpp*.so')[0]
 
-<<<<<<< HEAD
 setup(name='ccpca',
-      version=0.12,
+      version=0.13,
       packages=[''],
       package_dir={'': '.'},
       package_data={'': [cpca_cpp_so, ccpca_cpp_so]},
       install_requires=['numpy'],
-      py_modules=['cpca_cpp', 'ccpca_cpp', 'cpca', 'ccpca'])
-
-# path = os.path.abspath(__file__)
-# clone = "git clone https://github.com/takanori-fujiwara/ccpca.git"
-
-# os.chdir(path)
-# os.system(clone)
-=======
-setup(
-    name='ccpca',
-    version=0.13,
-    packages=[''],
-    package_dir={'': '.'},
-    package_data={'': [cpca_cpp_so, ccpca_cpp_so]},
-    py_modules=['cpca_cpp', 'ccpca_cpp', 'cpca', 'ccpca'])
->>>>>>> bc078166
+      py_modules=['cpca_cpp', 'ccpca_cpp', 'cpca', 'ccpca'])